--- conflicted
+++ resolved
@@ -4,38 +4,121 @@
 # Import packages
 import os
 import sys
+import glob
 import numpy as np
 import pandas as pd
+import mc3
 
 sys.path.append('../src/')
 import PyIRoGlass as pig
 
-import scipy
-from scipy.optimize import curve_fit
-from sklearn.metrics import mean_squared_error
-
-from sklearn.decomposition import PCA
-from sklearn.preprocessing import StandardScaler
-
+import matplotlib
 from matplotlib import pyplot as plt
-from matplotlib import rc
-import matplotlib as mpl
+from matplotlib import rc, cm
 import seaborn as sns
 
 %matplotlib inline
 %config InlineBackend.figure_format = 'retina'
 rc('font',**{'family':'Avenir', 'size': 20})
 plt.rcParams['pdf.fonttype'] = 42
-mpl.rcParams['mathtext.default'] = 'regular'
+
 plt.rcParams["xtick.major.size"] = 4 # Sets length of ticks
 plt.rcParams["ytick.major.size"] = 4 # Sets length of ticks
-plt.rcParams["xtick.labelsize"] = 18 # Sets size of numbers on tick marks
-plt.rcParams["ytick.labelsize"] = 18 # Sets size of numbers on tick marks
+plt.rcParams["xtick.labelsize"] = 20 # Sets size of numbers on tick marks
+plt.rcParams["ytick.labelsize"] = 20 # Sets size of numbers on tick marks
 plt.rcParams["axes.titlesize"] = 22
 plt.rcParams["axes.labelsize"] = 22 # Axes labels
 
 # %% 
 
+# Get working paths 
+path_beg = os.getcwd() + '/'
+path_input = os.getcwd() + '/Inputs/'
+path_spec_input = os.getcwd() + '/Inputs/TransmissionSpectra/'
+output_dir = ["FIGURES", "PLOTFILES", "NPZTXTFILES", "LOGFILES", "FINALDATA"] 
+
+# Change paths to direct to folder with SampleSpectra -- last bit should be whatever your folder with spectra is called. 
+PATHS = [path_spec_input + string for string in ['Fuego/', 'Standards/', 'Fuego1974RH/']]
+
+# Put ChemThick file in Inputs. Direct to what your ChemThick file is called. 
+CHEMTHICK_PATH = [path_input + string for string in ['FuegoChemThick.csv', 'StandardChemThick.csv', 'FuegoRHChemThick.csv']]
+
+# Change last value in list to be what you want your output directory to be called. 
+OUTPUT_PATHS = ['FUEGO', 'STD', 'FRH']
+
+
+# %% 
+
+stdno = 1
+
+MEGA_SPREADSHEET = pd.read_csv('../FINALDATA/' + OUTPUT_PATHS[stdno] + '_DF.csv', index_col = 0) 
+MEGA_SPREADSHEET['Sample ID'] = MEGA_SPREADSHEET.index
+
+DE = pd.read_csv('../FINALDATA/' + OUTPUT_PATHS[stdno] + '_DensityEpsilon.csv', index_col = 0) 
+DE['Sample ID'] = DE.index
+
+CONC = pd.read_csv('../FINALDATA/' + OUTPUT_PATHS[stdno] + '_H2OCO2.csv', index_col = 0) 
+CONC['Sample ID'] = MEGA_SPREADSHEET.index
+
+HJ = pd.read_csv('PyIRoGlass-LHJ_091623.csv', index_col=0)
+HJ_peaks = HJ[['Sample ID', 'Repeats', 'Sub_Repeats', 'PH_1430', 'PH_1515', 'Thickness']]
+
+CONC_conc = CONC[['CO2_MEAN', 'CO2_STD']]
+
+merge = MEGA_SPREADSHEET.merge(HJ_peaks, on='Sample ID')
+merge = merge.merge(CONC, on='Sample ID')
+merge = merge.merge(DE, on='Sample ID')
+merge = merge.set_index('Sample ID')
+merge.to_csv('PHComparison.csv')
+merge
+
+# %% 
+
+standards = pd.read_csv('PyIRoGlass_Standards.csv', index_col=0)
+
+merge1 = MEGA_SPREADSHEET.merge(standards, on='Sample ID')
+merge1 = merge1.merge(CONC, on='Sample ID')
+merge1 = merge1.set_index('Sample ID')
+merge1.to_csv('Comparison_Standards.csv')
+merge1
+
+# %%
+
+badspec = np.array(['CI_IPGP_B6_1_50x50_256s_sp1', 'CI_IPGP_B6_2_50x50_256s_sp1', 'CI_IPGP_B6_1_50x50_256s_sp2', 'CI_IPGP_NBO_2_2_1_100x100_256s_sp1', 
+                    'CI_Ref_13_1_100x100_256s_sp1', 'CI_Ref_13_1_100x100_256s_sp2', 'CI_Ref_13_1_100x100_256s_sp3', 'CI_Ref_13_1_100x100_256s_sp4', 
+                    'CI_Ref_22_1_100x100_256s_sp1', 'CI_Ref_22_1_100x100_256s_sp2', 'CI_Ref_22_1_100x100_256s_sp3', 
+                    'CI_Ref_23_1_100x100_256s_040523_sp1', 'CI_Ref_23_1_100x100_256s_040523_sp3', 'CI_Ref_23_1_100x100_256s_sp4', 'CI_Ref_23_1_100x100_256s_sp5',
+                    'CI_Ref_25_1_100x100_256s_sp3',
+                    'CI_Ref_bas_1_1_100x100_256s_sp1', 'CI_Ref_bas_1_1_100x100_256s_sp2', 
+                    'CI_Ref_bas_1_2_100x100_256s_sp1', 'CI_Ref_bas_1_2_100x100_256s_sp2', 
+                    'CI_Ref_bas_2_1_100x100_256s_sp1', 
+                    'CI_Ref_bas_2_2_100x100_256s_4sp1', 'CI_Ref_bas_2_2_100x100_256s_sp2', 'CI_Ref_bas_2_2_100x100_256s_sp3', 
+                    'CI_Ref_bas_2_3_100x100_256s_sp1', 
+                    'CI_Ref_bas_3_1_100x100_256s_051423_sp1', 'CI_Ref_bas_3_2_100x100_256s_051423_sp1', 'CI_Ref_bas_3_3_100x100_256s_sp1', 
+                    'CI_Ref_bas_4_1_100x100_256s_sp1', 'CI_Ref_bas_4_1_100x100_256s_sp2',
+                    'LMT_BA3_2_50x50_256s_sp1', 'LMT_BA3_2_50x50_256s_sp2', 'CI_LMT_BA5_2_50x50x_256s_sp1', 
+                    'ND70_02-01_30June2022_150x150_sp1', 'ND70_02-01_30June2022_150x150_sp2', 'ND70_02-01_30June2022_150x150_sp3', 
+                    'ND70_02-01_30June2022_150x150_sp4',
+                    # 'ND70_02_01_06032022_150x150_sp1', # 'ND70_02_01_06032022_150x150_sp2', 'ND70_02_01_06032022_150x150_sp3',
+                    'ND70_5_2_29June2022_150x150_sp2', 'ND70_5_2_29June2022_150x150_sp3',
+                    'ND70_05_02_06032022_150x150_sp1', 'ND70_05_02_06032022_150x150_sp2', 'ND70_05_02_06032022_150x150_sp3',
+                    'ND70_05_03_06032022_80x100_sp3', 'ND70_0503_29June2022_100x60_256s_sp1', 'ND70_0503_29June2022_95x80_256s_sp2',
+                    'ND70_05_03_06032022_150x50_sp1', 'ND70_05_03_06032022_200x50_sp2', 'ND70_05_03_06032022_80x100_sp3', 
+                    'ND70_5_2_29June2022_150x150_256s_sp1', 
+                    'ND70_06_02_75um', 'ND70_6-2_08042022_150x150_sp1', 'ND70_6-2_08042022_150x150_sp2', 'ND70_6-2_08042022_150x150_sp3',
+                    'ND70_6_2_chip4_100x100_256s_sp1'
+                    ])
+
+
+merge = merge[~merge.index.isin(badspec)]
+merge = merge[~merge.index.str.contains('map', case=False, na=False)]
+merge
+
+# %% 
+# %% 
+
+from sklearn.metrics import mean_squared_error
+import scipy
 
 def concordance_correlation_coefficient(y_true, y_pred):
     """Concordance correlation coefficient."""
@@ -63,6 +146,7 @@
     denominator = var_true + var_pred + (mean_true - mean_pred)**2
     return numerator / denominator
 
+
 def relative_root_mean_squared_error(true, pred):
     num = np.sum(np.square(true - pred))
     den = np.sum(np.square(pred))
@@ -70,144 +154,6 @@
     rrmse_loss = np.sqrt(squared_error)
     return rrmse_loss
 
-def Error_Prop(mean_std, mean_mean, std_mean): 
-    
-    sigma_analysis = mean_std/mean_mean
-    sigma_repeat = std_mean/mean_mean
-    sigma_prop = np.where(sigma_repeat.isna(), sigma_analysis,
-        np.sqrt(sigma_analysis**2 + sigma_repeat**2))
-    uncert_prop = mean_mean * sigma_prop
-
-    return uncert_prop
-
-def NBO_T(MI_Composition): 
-
-    # Define a dictionary of molar masses for each oxide
-    molar_mass = {'SiO2': 60.08, 'TiO2': 79.866, 'Al2O3': 101.96, 'Fe2O3': 159.69, 'FeO': 71.844, 'MnO': 70.9374, 
-                'MgO': 40.3044, 'CaO': 56.0774, 'Na2O': 61.9789, 'K2O': 94.2, 'P2O5': 141.9445}
-
-    # Create an empty dataframe to store the mole fraction of each oxide in the MI composition
-    mol = pd.DataFrame()
-    # Calculate the mole fraction of each oxide by dividing its mole fraction by its molar mass
-    for oxide in MI_Composition:
-        mol[oxide] = MI_Composition[oxide]/molar_mass[oxide]
-
-    # Calculate the total mole fraction for the MI composition
-    mol_tot = pd.DataFrame()
-    mol_tot = mol.sum(axis = 1)
-
-    t = mol['SiO2'] + 2*mol['Al2O3'] + 2*mol['Fe2O3']
-    o = mol.sum(axis=1) + mol['SiO2'] + mol['TiO2'] + 2*mol['Al2O3'] + 2*mol['Fe2O3'] + 4*mol['P2O5']
-
-    nbo_t = ((2*o)-(4*t))/t
-
-    return nbo_t
-
-# Get working paths 
-path_beg = os.getcwd() + '/'
-path_input = os.getcwd() + '/Inputs/'
-path_spec_input = os.getcwd() + '/Inputs/TransmissionSpectra/'
-output_dir = ["FIGURES", "PLOTFILES", "NPZTXTFILES", "LOGFILES", "FINALDATA"] 
-
-# Change paths to direct to folder with SampleSpectra -- last bit should be whatever your folder with spectra is called. 
-PATHS = [path_spec_input + string for string in ['Fuego/', 'Standards/', 'Fuego1974RH/']]
-
-# Put ChemThick file in Inputs. Direct to what your ChemThick file is called. 
-CHEMTHICK_PATH = [path_input + string for string in ['FuegoChemThick.csv', 'StandardChemThick.csv', 'FuegoRHChemThick.csv']]
-
-# Change last value in list to be what you want your output directory to be called. 
-OUTPUT_PATHS = ['FUEGO', 'STD', 'FRH']
-
-# %% 
-
-stdno = 1
-
-MEGA_SPREADSHEET = pd.read_csv('../FINALDATA/STD_DF.csv', index_col=0) 
-MEGA_SPREADSHEET['Sample ID'] = MEGA_SPREADSHEET.index
-
-DE = pd.read_csv('../FINALDATA/STD_DensityEpsilon.csv', index_col=0) 
-DE['Sample ID'] = DE.index
-
-CONC = pd.read_csv('../FINALDATA/STD_H2OCO2.csv', index_col=0) 
-CONC['Sample ID'] = MEGA_SPREADSHEET.index
-
-HJ = pd.read_csv('PyIRoGlass-LHJ_091623.csv', index_col=0)
-HJ_peaks = HJ[['Sample ID', 'Repeats', 'Sub_Repeats', 'PH_1430', 'PH_1515', 'Thickness']]
-
-CONC_conc = CONC[['CO2_MEAN', 'CO2_STD']]
-
-<<<<<<< HEAD
-dataframes = [HJ_peaks, CONC, DE] 
-merge = MEGA_SPREADSHEET
-for df in dataframes:
-    merge = merge.merge(df, on='Sample ID')
-merge = merge.set_index('Sample ID')
-merge.to_csv('PHComparison.csv')
-
-
-standards = pd.read_csv('PyIRoGlass_Standards.csv', index_col=0)
-merge1 = (MEGA_SPREADSHEET.merge(standards, on='Sample ID').merge(CONC, on='Sample ID').set_index('Sample ID'))
-merge1.to_csv('Comparison_Standards.csv')
-=======
-merge = MEGA_SPREADSHEET.merge(HJ_peaks, on='Sample ID')
-merge = merge.merge(CONC, on='Sample ID')
-merge = merge.merge(DE, on='Sample ID')
-merge = merge.set_index('Sample ID')
-merge.to_csv('PHComparison.csv')
-merge
->>>>>>> 599389ff
-
-# %% 
-
-standards = pd.read_csv('PyIRoGlass_Standards.csv', index_col=0)
-
-merge1 = MEGA_SPREADSHEET.merge(standards, on='Sample ID')
-merge1 = merge1.merge(CONC, on='Sample ID')
-merge1 = merge1.set_index('Sample ID')
-merge1.to_csv('Comparison_Standards.csv')
-merge1
-
-# %%
-
-badspec = np.array(['CI_IPGP_B6_1_50x50_256s_sp1', 'CI_IPGP_B6_2_50x50_256s_sp1', 'CI_IPGP_B6_1_50x50_256s_sp2', 'CI_IPGP_NBO_2_2_1_100x100_256s_sp1', 
-                    'CI_Ref_13_1_100x100_256s_sp1', 'CI_Ref_13_1_100x100_256s_sp2', 'CI_Ref_13_1_100x100_256s_sp3', 'CI_Ref_13_1_100x100_256s_sp4', 
-                    'CI_Ref_22_1_100x100_256s_sp1', 'CI_Ref_22_1_100x100_256s_sp2', 'CI_Ref_22_1_100x100_256s_sp3', 
-                    'CI_Ref_23_1_100x100_256s_040523_sp1', 'CI_Ref_23_1_100x100_256s_040523_sp3', 'CI_Ref_23_1_100x100_256s_sp4', 'CI_Ref_23_1_100x100_256s_sp5', 'CI_Ref_25_1_100x100_256s_sp3',
-                    'CI_Ref_bas_1_1_100x100_256s_sp1', 'CI_Ref_bas_1_1_100x100_256s_sp2', 'CI_Ref_bas_1_2_100x100_256s_sp1', 'CI_Ref_bas_1_2_100x100_256s_sp2', 
-                    'CI_Ref_bas_2_1_100x100_256s_sp1', 'CI_Ref_bas_2_2_100x100_256s_4sp1', 'CI_Ref_bas_2_2_100x100_256s_sp2', 'CI_Ref_bas_2_2_100x100_256s_sp3', 'CI_Ref_bas_2_3_100x100_256s_sp1', 
-                    'CI_Ref_bas_3_1_100x100_256s_051423_sp1', 'CI_Ref_bas_3_2_100x100_256s_051423_sp1', 'CI_Ref_bas_3_3_100x100_256s_sp1', 
-                    'CI_Ref_bas_4_1_100x100_256s_sp1', 'CI_Ref_bas_4_1_100x100_256s_sp2',
-                    'LMT_BA3_2_50x50_256s_sp1', 'LMT_BA3_2_50x50_256s_sp2', 'CI_LMT_BA5_2_50x50x_256s_sp1', 
-<<<<<<< HEAD
-                    'ND70_02-01_30June2022_150x150_sp1', 'ND70_02-01_30June2022_150x150_sp2', 'ND70_02-01_30June2022_150x150_sp3', 'ND70_02-01_30June2022_150x150_sp4',
-                    'ND70_5_2_29June2022_150x150_sp2', 'ND70_5_2_29June2022_150x150_sp3', 'ND70_05_02_06032022_150x150_sp1', 'ND70_05_02_06032022_150x150_sp2', 'ND70_05_02_06032022_150x150_sp3',
-                    'ND70_05_03_06032022_80x100_sp3', 'ND70_0503_29June2022_100x60_256s_sp1', 'ND70_0503_29June2022_95x80_256s_sp2',
-                    'ND70_05_03_06032022_150x50_sp1', 'ND70_05_03_06032022_200x50_sp2', 'ND70_05_03_06032022_80x100_sp3', 'ND70_5_2_29June2022_150x150_256s_sp1', 
-                    'ND70_06_02_75um', 'ND70_6-2_08042022_150x150_sp1', 'ND70_6-2_08042022_150x150_sp2', 'ND70_6-2_08042022_150x150_sp3',
-                    'ND70_6_2_chip4_100x100_256s_sp1'])
-
-merge = merge[~merge.index.isin(badspec) & ~merge.index.str.contains('map', case=False, na=False)]
-=======
-                    'ND70_02-01_30June2022_150x150_sp1', 'ND70_02-01_30June2022_150x150_sp2', 'ND70_02-01_30June2022_150x150_sp3', 
-                    'ND70_02-01_30June2022_150x150_sp4',
-                    # 'ND70_02_01_06032022_150x150_sp1', # 'ND70_02_01_06032022_150x150_sp2', 'ND70_02_01_06032022_150x150_sp3',
-                    'ND70_5_2_29June2022_150x150_sp2', 'ND70_5_2_29June2022_150x150_sp3',
-                    'ND70_05_02_06032022_150x150_sp1', 'ND70_05_02_06032022_150x150_sp2', 'ND70_05_02_06032022_150x150_sp3',
-                    'ND70_05_03_06032022_80x100_sp3', 'ND70_0503_29June2022_100x60_256s_sp1', 'ND70_0503_29June2022_95x80_256s_sp2',
-                    'ND70_05_03_06032022_150x50_sp1', 'ND70_05_03_06032022_200x50_sp2', 'ND70_05_03_06032022_80x100_sp3', 
-                    'ND70_5_2_29June2022_150x150_256s_sp1', 
-                    'ND70_06_02_75um', 'ND70_6-2_08042022_150x150_sp1', 'ND70_6-2_08042022_150x150_sp2', 'ND70_6-2_08042022_150x150_sp3',
-                    'ND70_6_2_chip4_100x100_256s_sp1'
-                    ])
-
-
-merge = merge[~merge.index.isin(badspec)]
-merge = merge[~merge.index.str.contains('map', case=False, na=False)]
->>>>>>> 599389ff
-merge
-
-# %% 
-# %% 
 
 %matplotlib inline
 %config InlineBackend.figure_format = 'retina'
@@ -249,26 +195,20 @@
 std_1515 = np.std(merge['Py_Devol_1515'])
 
 merge_no_nd70 = merge[~merge.index.astype(str).str.contains('ND70')]
-<<<<<<< HEAD
-merge_filt_no_nd70 = merge_no_nd70[
-    (abs(merge_no_nd70['Py_Devol_1430'] - mean_1430) < 2 * std_1430) &
-    (abs(merge_no_nd70['Py_Devol_1515'] - mean_1515) < 2 * std_1515)
-]
-=======
 merge_int_no_nd70 = merge_no_nd70[abs(merge_no_nd70['Py_Devol_1430'] - mean_1430) < 2 * std_1430]
 merge_filt_no_nd70 = merge_int_no_nd70[abs(merge_int_no_nd70['Py_Devol_1515'] - mean_1515) < 2 * std_1515]
->>>>>>> 599389ff
 merge_nd70 = merge[merge.index.astype(str).str.contains('ND70')]
 
 merge_filt = pd.concat([merge_filt_no_nd70, merge_nd70])
 
 merge_filt.to_csv('PHComparison_lim.csv')
-merge_nd70.to_csv('PHComparison_ND70.csv')
+merge_filt
 
 merge_nd70.to_csv('PHComparison_ND70.csv')
 
 DE_filt = DE[DE.index.isin(merge_filt.index)].drop(columns=['Sample ID', 'Density'])
 DE_filt['Repeats'] = merge_filt['Repeats']
+
 
 slope0, intercept0, r_value0, p_value0, std_err0 = scipy.stats.linregress(merge_filt.PH_1515_norm, merge_filt.PH_1515_BP_norm)
 ccc0 = concordance_correlation_coefficient(merge_filt.PH_1515_norm, merge_filt.PH_1515_BP_norm)
@@ -277,6 +217,7 @@
 slope1, intercept1, r_value1, p_value1, std_err1 = scipy.stats.linregress(merge_filt.PH_1430_norm, merge_filt.PH_1430_BP_norm)
 ccc1 = concordance_correlation_coefficient(merge_filt.PH_1430_norm, merge_filt.PH_1430_BP_norm)
 rmse1 = mean_squared_error(merge_filt.PH_1430_norm, merge_filt.PH_1430_BP_norm, squared=False)
+
 
 fig, ax = plt.subplots(2, 2, figsize=(13, 13))
 ax=ax.flatten()
@@ -288,8 +229,8 @@
 
 ax[0].set_xlim([0, 2.5])
 ax[0].set_ylim([0, 2.5])
-ax[0].set_xticks(ticks)
-ax[0].set_yticks(ticks)
+ax[0].set_xticks(ticks)  # Set x ticks
+ax[0].set_yticks(ticks)  # Set y ticks
 ax[0].set_xticklabels(tick_labels)
 ax[0].set_ylabel('PyIRoGlass Peak Heights')
 ax[0].tick_params(axis="x", direction='in', length=5, pad = 6.5, labelbottom = False)
@@ -300,6 +241,7 @@
 ax[0].annotate("CCC="+str(np.round(ccc0, 3)), xy=(0.03, 0.88), xycoords="axes fraction", fontsize=16)
 ax[0].annotate("m="+str(np.round(slope0, 3)), xy=(0.03, 0.76), xycoords="axes fraction", fontsize=16)
 ax[0].annotate("b="+str(np.round(intercept0, 3)), xy=(0.03, 0.72), xycoords="axes fraction", fontsize=16)
+
 
 ax[1].plot(line, line, 'k', lw = 1, zorder = 0, label='1-1 Line')
 ax[1].fill_between(line, 0.9*line, 1.1*line, color='gray', edgecolor=None, alpha=0.25, label='10% Uncertainty')
@@ -308,12 +250,13 @@
 ax[1].annotate(r'B. $\mathregular{CO_{3, 1430}^{2-}}, n=$'+str(len(merge_filt)), xy=(0.03, 0.92), xycoords='axes fraction', ha='left', va ='bottom', size = 20)
 ax[1].set_xlim([0, 2.5])
 ax[1].set_ylim([0, 2.5])
-ax[1].set_xticks(ticks)
-ax[1].set_yticks(ticks)
+ax[1].set_xticks(ticks)  # Set x ticks
+ax[1].set_yticks(ticks)  # Set y ticks
 ax[1].set_xticklabels(tick_labels)
 ax[1].tick_params(axis="x", direction='in', length=5, pad = 6.5, labelbottom = False)
 ax[1].tick_params(axis="y", direction='in', length=5, pad = 6.5)
 ax[1].legend(loc='lower right', labelspacing = 0.2, handletextpad = 0.25, handlelength = 1.00, prop={'size': 16}, frameon=False)
+
 ax[1].annotate("$\mathregular{R^{2}}$="+str(np.round(r_value1**2, 3)), xy=(0.03, 0.7975), xycoords="axes fraction", fontsize=16)
 ax[1].annotate("CCC="+str(np.round(ccc1, 3)), xy=(0.03, 0.88), xycoords="axes fraction", fontsize=16)
 ax[1].annotate("RMSE="+str(np.round(rmse1, 3))+"; RRMSE="+str(np.round(relative_root_mean_squared_error(merge_filt.PH_1430_norm, merge_filt.PH_1430_BP_norm)*100, 2))+'%', xy=(0.03, 0.84), xycoords="axes fraction", fontsize=16)
@@ -321,57 +264,58 @@
 ax[1].annotate("b="+str(np.round(intercept1, 3)), xy=(0.03, 0.72), xycoords="axes fraction", fontsize=16)
 
 sc2 = ax[2].scatter(merge_filt.PH_1515_norm, (merge_filt['Py_Devol_1515']), s = sz, 
-                    c = '#0C7BDC', ec = '#171008', lw = 0.5, zorder = 20)
-sc1 = ax[3].scatter(merge_filt.PH_1430_norm, merge_filt['Py_Devol_1430'], s = sz, 
-                    c = '#0C7BDC', ec = '#171008', lw = 0.5, zorder = 20)
+                    c = '#0C7BDC', ec = '#171008', lw = 0.5, 
+                    zorder = 20)
+sc1 = ax[3].scatter(merge_filt.PH_1430_norm, (merge_filt['Py_Devol_1430']), s = sz, 
+                    c = '#0C7BDC', ec = '#171008', lw = 0.5, 
+                    zorder = 20)
 ax[2].axhline(np.mean(merge_filt['Py_Devol_1515']), color='k', linestyle='--', dashes = (10, 10), linewidth=0.75,)
 ax[2].annotate(r'C. $\mathregular{CO_{3, 1515}^{2-}}, n=$'+str(len(merge_filt)), xy=(0.03, 0.92), xycoords='axes fraction', ha='left', va ='bottom', size = 20)
 ax[2].text(1.85, 0.945, r'$\overline{\frac{P}{D}}$='+str(round(np.mean(merge_filt['Py_Devol_1515']), 4)), ha='left', va ='bottom', size = 20)
+
 ax[2].fill_between(line, np.mean(merge_filt['Py_Devol_1515'])-np.std(merge_filt['Py_Devol_1515']), np.mean(merge_filt['Py_Devol_1515'])+np.std(merge_filt['Py_Devol_1515']), color = 'k', alpha=0.10, edgecolor = None,
     zorder = -5, label='68% Confidence Interval')
 
 ax[3].axhline(np.mean(merge_filt['Py_Devol_1430']), color='k', linestyle='--', dashes = (10, 10), linewidth=0.75, label='Mean')
 ax[3].annotate(r'D. $\mathregular{CO_{3, 1430}^{2-}}, n=$'+str(len(merge_filt)), xy=(0.03, 0.92), xycoords='axes fraction', ha='left', va ='bottom', size = 20)
 ax[3].text(1.85, 0.965, r'$\overline{\frac{P}{D}}$='+str(round(np.mean(merge_filt['Py_Devol_1430']), 4)), ha='left', va ='bottom', size = 20)
+
 ax[3].fill_between(line, np.mean(merge_filt['Py_Devol_1430'])-np.std(merge_filt['Py_Devol_1430']), np.mean(merge_filt['Py_Devol_1430'])+np.std(merge_filt['Py_Devol_1430']), color = 'k', alpha=0.10, edgecolor = None,
     zorder = -5, label='68% Confidence Interval')
 ax[3].legend(loc='lower right', labelspacing = 0.2, handletextpad = 0.25, handlelength = 1.00, prop={'size': 16}, frameon=False)
 
+
 ticks_y = np.arange(0.85, 1.05, 0.05)
 tick_labels_y = [f"{t:.2f}" for t in ticks_y]
+
 
 ax[2].set_xlabel('Measured Devolatilized Spectrum Peak Heights')
 ax[2].set_ylabel('PyIRoGlass/Measured Devolatilized Spectrum Peak Height')
 ax[2].set_xlim([0, 2.5])
-ax[2].set_xticks(ticks)
+ax[2].set_xticks(ticks)  # Set x ticks
 ax[2].set_xticklabels(tick_labels)
 
 ax[2].set_ylim([0.85, 1.05])
-ax[2].set_yticks(ticks_y)
+ax[2].set_yticks(ticks_y)  # Set y ticks for ax[2] (This was missing!)
 ax[2].set_yticklabels(tick_labels_y)
 ax[2].tick_params(axis="x", direction='in', length=5, pad=6.5)
 ax[2].tick_params(axis="y", direction='in', length=5, pad=6.5)
 
+
 ax[3].set_xlim([0, 2.5])
-ax[3].set_xticks(ticks)
+ax[3].set_xticks(ticks)  # Set x ticks
 ax[3].set_xticklabels(tick_labels)
 
 ax[3].set_ylim([0.85, 1.05])
-ax[3].set_yticks(ticks_y)
+ax[3].set_yticks(ticks_y)  # Set y ticks for ax[3]
 ax[3].set_yticklabels(tick_labels_y)
 ax[3].tick_params(axis="x", direction='in', length=5, pad=6.5)
 ax[3].tick_params(axis="y", direction='in', length=5, pad=6.5)
 plt.tight_layout()
-
-# plt.savefig('PHCombined_newND70.pdf', bbox_inches='tight', pad_inches = 0.025)
-
-<<<<<<< HEAD
-# %% 
-
-# %% 
-
-col_means = ['PH_1515_norm', 'PH_1515_BP_norm', 'PH_1515_STD_norm','PH_1430_norm', 'PH_1430_BP_norm', 'PH_1430_STD_norm',
-=======
+# plt.savefig('PHCombined1.pdf', bbox_inches='tight', pad_inches = 0.025)
+
+# %% 
+
 
 # %% 
 from scipy.optimize import curve_fit
@@ -544,15 +488,11 @@
     return uncert_prop
 
 col_means = ['PH_1515_norm', 'PH_1515_BP_norm', 'PH_1515_STD_norm', 'PH_1430_norm', 'PH_1430_BP_norm', 'PH_1430_STD_norm', 
->>>>>>> 599389ff
              'Py_Devol_1430', 'Py_Devol_1515', 'H2OT_MEAN', 'H2OT_STD', 'CO2_MEAN', 'CO2_STD']
 counts = merge_filt.groupby('Repeats')['PH_1515_norm'].count()
 
 std = merge_filt.groupby('Repeats')[col_means].std()
-<<<<<<< HEAD
-=======
 # std.to_csv('std.csv')
->>>>>>> 599389ff
 
 means = merge_filt.groupby('Repeats')[col_means].mean()
 means['PH_1515_STD_net'] = Error_Prop(means['PH_1515_STD_norm'], means['PH_1515_BP_norm'], std['PH_1515_BP_norm'])
@@ -560,196 +500,23 @@
 means['H2OT_STD_net'] = Error_Prop(means['H2OT_STD'], means['H2OT_MEAN'], std['H2OT_MEAN'])
 means['CO2_STD_net']  = Error_Prop(means['CO2_STD'], means['CO2_MEAN'], std['CO2_MEAN'])
 means['Counts'] = counts
-<<<<<<< HEAD
-=======
 # means.to_csv('nd70_statistics.csv')
->>>>>>> 599389ff
-
-means_lim = means[['Counts', 'PH_1515_norm', 'PH_1515_BP_norm', 'PH_1515_STD_norm', 'PH_1430_norm', 'PH_1430_BP_norm', 'PH_1430_STD_norm',
-                   'H2OT_MEAN', 'H2OT_STD_net', 'CO2_MEAN', 'CO2_STD_net']]
-
-means_lim.to_csv('std_statistics.csv')
-display(means_lim)
+
+# %% 
 
 
 col_means_lim = ['H2OT_MEAN', 'H2OT_STD', 'CO2_MEAN', 'CO2_STD']
 counts1 = merge1.groupby('Repeats')['H2OT_MEAN'].count()
 
 std1 = merge1.groupby('Repeats')[col_means_lim].std()
-<<<<<<< HEAD
-=======
 # std.to_csv('std.csv')
 
->>>>>>> 599389ff
 means1 = merge1.groupby('Repeats')[col_means_lim].mean()
 means1['H2OT_STD_net'] = Error_Prop(means1['H2OT_STD'], means1['H2OT_MEAN'], std1['H2OT_MEAN'])
 means1['CO2_STD_net']  = Error_Prop(means1['CO2_STD'], means1['CO2_MEAN'], std1['CO2_MEAN'])
 means1['Counts'] = counts1
 # means1.to_csv('standard_statistics.csv')
-<<<<<<< HEAD
-display(means1)
-
-
-# %% 
-
-def func(x, a):
-    return a * x
-
-abs_df = pd.read_csv('PHComparison_ND70_ERDA_NRA.csv', index_col=0)
-
-co2_nra = abs_df['NRA_CO2']/10000 
-co2_nra_std = abs_df['NRA_CO2_STD']/10000 
-
-co2_y_1430 = 44.01*abs_df['PH_1430_BP']/(abs_df['Density_Sat']*(abs_df['Thickness']/1e6))
-co2_y_1515 = 44.01*abs_df['PH_1515_BP']/(abs_df['Density_Sat']*(abs_df['Thickness']/1e6))
-
-sigma_co2_y_1430 = co2_y_1430 * np.sqrt( (abs_df['PH_1430_STD']/abs_df['PH_1430_BP'])**2 + (0.025**2) + (3/abs_df['Thickness'])**2 )
-sigma_co2_y_1515 = co2_y_1515 * np.sqrt( (abs_df['PH_1515_STD']/abs_df['PH_1515_BP'])**2 + (0.025**2) + (3/abs_df['Thickness'])**2 )
-
-=======
 means1
->>>>>>> 599389ff
-
-# %% 
-
-def inversion(conc, epsilon, sigma_conc, sigma_epsilon):
-
-    N = len(conc)
-    G = np.array([conc]).T
-    mls = np.linalg.solve(np.dot(G.T, G), np.dot(G.T, epsilon))
-
-    # Regular least squares for starting value. 
-    covls = np.linalg.inv(np.dot(G.T, G))
-
-    # A priori solution is least squares solution. 
-    xbar = np.concatenate([epsilon, mls])
-
-    # Trial solution based on least squares 
-    xg = xbar
-
-    # Gradient vector, needs to change for multiple parameters. 
-    Fg = np.zeros((N, N+1))
-
-    # Covariance, large for model parameters 
-    covx = np.zeros((N+1, N+1))
-    covx[:N, :N] = np.diag(sigma_epsilon**2)
-    scale = 1
-    covx[N, N] = scale * covls[0, 0]
-
-    Nit = 100
-    epsilon_pre_all = np.zeros((N, Nit))
-    mest_all = np.zeros((1, Nit))
-    epsilon_linear_all = np.zeros((N, Nit))
-
-    for i in range(Nit): 
-        f = -xg[:N] + (xg[N]*conc)
-        Ef = np.dot(f.T, f)
-
-        if (i == 0) or (i % 10 == 0):
-            print(f'Error in implicit equation at iteration {i} = {Ef}')
-
-        Fg[:N, :N] = -np.eye(N)
-        Fg[:N, N] = conc
-
-        epsi = 0
-        left = Fg.T
-        right = np.dot(Fg, covx).dot(Fg.T) + (epsi*np.eye(N))
-        solve = np.linalg.solve(right.T, left.T).T
-        MO = np.dot(covx, solve)
-        xg2 = xbar + np.dot(MO, (np.dot(Fg, (xg-xbar))-f))
-        xg = xg2
-
-        mest = xg[N]
-        epsilon_pre = xg[:N]
-        epsilon_linear = mest*conc
-        epsilon_pre_all[:, i] = epsilon_pre
-        mest_all[:, i] = mest
-        epsilon_linear_all[:, i] = epsilon_linear
-
-    MO2 = np.dot(MO, Fg)
-    covx_est = np.dot(MO2, covx).dot(MO2.T)
-
-    covepsilon_est_f = covx_est[:N, :N]
-    vepsilon = np.diag(covepsilon_est_f)
-    E_calib = 2*np.sqrt(np.mean(vepsilon))
-
-    vc = covx_est[N, N]
-    epsilon_pre = xg[:N]
-    conc_pre = xg[N:]
-
-    mest_f = xg[N]
-    epsilon_linear = mest_f*conc
-    epsilon_ls = mls[0]*conc
-
-    print('mls ' + str(mls))
-    print('95% CI ' + str(2*np.sqrt(np.diag(covls))))
-    print('mest ' + str(mest_f))
-    print('95% CI final ' + str(2*np.sqrt(vc)))
-
-    return mls, mest_f, covls, vc, covepsilon_est_f, conc_pre, epsilon_pre, epsilon_linear
-
-
-mls_1430, mest_f_1430, covls_1430, covm_est_f_1430, covepsilon_est_f_1430, volatile_pre_1430, epsilon_pre_1430, epsilon_linear_1430 = inversion(co2_nra, co2_y_1430, co2_nra_std, sigma_co2_y_1430)
-
-# %%
-
-co2_popt_1430, co2_pcov_1430 = curve_fit(func, co2_nra, co2_y_1430)
-plt.figure(figsize=(8, 8))
-plt.scatter(co2_nra, co2_y_1430, marker='o', s=100, ec='k', lw=0.5, zorder=20)
-plt.errorbar(co2_nra, co2_y_1430, xerr = co2_nra_std, yerr = sigma_co2_y_1430, ls = 'none', lw = 0.5, c = 'k', zorder=10) 
-plt.plot(co2_nra, func(co2_nra, co2_popt_1430),"r--")
-plt.title('$Ɛ_{CO_{2, 1430}}$ = ' + str(round(co2_popt_1430[0], 3)) + ' L/mol$\cdot$cm')
-plt.xlabel('CO$_2$ (wt.%)')
-plt.ylabel('44.01*PH_1430*Density*Thickness')
-plt.show()
-
-co2_popt_1515, co2_pcov_1515 = curve_fit(func, co2_nra, co2_y_1515)
-plt.figure(figsize=(8, 8))
-plt.scatter(co2_nra, co2_y_1515, marker='o', s=100, ec='k', lw=0.5)
-plt.plot(co2_nra, func(co2_nra, co2_popt_1515),"r--")
-plt.title('$Ɛ_{CO_{2, 1515}}$ = ' + str(round(co2_popt_1515[0], 3)) + ' L/mol$\cdot$cm')
-plt.xlabel('CO$_2$ (wt.%)')
-plt.ylabel('44.01*PH_1515*Density*Thickness')
-plt.show()
-
-# %% 
-
-co2_y_1430_area = 44.01*((abs_df['PH_1430_BP'])*(np.sqrt(2*np.pi*(abs_df['STD_1430_BP']/2)**2))) / (abs_df['Density_Sat']*(abs_df['Thickness']/1e6))
-co2_y_1515_area = 44.01*((abs_df['PH_1515_BP'])*(np.sqrt(2*np.pi*(abs_df['STD_1515_BP']/2)**2))) / (abs_df['Density_Sat']*(abs_df['Thickness']/1e6))
-
-co2_popt_1430_area, co2_pcov_1430_area = curve_fit(func, co2_nra, co2_y_1430_area)
-plt.figure(figsize=(8, 8))
-plt.scatter(co2_nra, co2_y_1430_area, marker='o', s=100, ec='k', lw=0.5)
-plt.plot(co2_nra, func(co2_nra, co2_popt_1430_area),"r--")
-plt.title('$Ɛ_{CO_{2, 1430}}$ = ' + str(round(co2_popt_1430_area[0], 3)) + ' L/mol$\cdot$cm$^2$')
-plt.xlabel('CO$_2$ (wt.%)')
-plt.ylabel('44.01*Area_1430*Density*Thickness')
-
-co2_popt_1515_area, co2_pcov_1515_area = curve_fit(func, co2_nra, co2_y_1515_area)
-plt.figure(figsize=(8, 8))
-plt.scatter(co2_nra, co2_y_1515_area, marker='o', s=100, ec='k', lw=0.5)
-plt.plot(co2_nra, func(co2_nra, co2_popt_1515_area),"r--")
-plt.title('$Ɛ_{CO_{2, 1515}}$ = ' + str(round(co2_popt_1515_area[0], 3)) + ' L/mol$\cdot$cm$^2$')
-plt.xlabel('CO$_2$ (wt.%)')
-plt.ylabel('44.01*Area_1515*Density*Thickness')
-
-# %% 
-
-abs_df_lim = abs_df[abs_df['H2OT_3550_SAT?'] == '-']
-h2o_y = 18.01528*abs_df_lim['PH_3550_M']/(abs_df_lim['Density_Sat']*(abs_df_lim['Thickness']/1e6))
-h2o_nra = abs_df_lim['ERDA_H2O'] 
-
-h2o_popt, h2o_pcov = curve_fit(func, h2o_nra, h2o_y)
-plt.figure(figsize=(8, 8))
-plt.scatter(h2o_nra, h2o_y, marker='o', s=100, ec='k', lw=0.5)
-plt.plot(h2o_nra, func(h2o_nra, h2o_popt),"r--")
-plt.title('$Ɛ_{H_2O,_{3550}}$ = ' + str(round(h2o_popt[0], 3)) + ' L/mol$\cdot$cm')
-plt.xlabel('H$_2$O (wt.%)')
-plt.ylabel('18.01*PH_3550*Density*Thickness')
-plt.show()
-
-
-# %% 
 
 # %% 
 
@@ -787,7 +554,32 @@
 # df.to_csv('nd70_propagatesigma.csv')
 
 # %% 
-# %%
+
+def NBO_T(MI_Composition): 
+
+
+    # Define a dictionary of molar masses for each oxide
+    molar_mass = {'SiO2': 60.08, 'TiO2': 79.866, 'Al2O3': 101.96, 'Fe2O3': 159.69, 'FeO': 71.844, 'MnO': 70.9374, 
+                'MgO': 40.3044, 'CaO': 56.0774, 'Na2O': 61.9789, 'K2O': 94.2, 'P2O5': 141.9445}
+
+    # Create an empty dataframe to store the mole fraction of each oxide in the MI composition
+    mol = pd.DataFrame()
+    # Calculate the mole fraction of each oxide by dividing its mole fraction by its molar mass
+    for oxide in MI_Composition:
+        mol[oxide] = MI_Composition[oxide]/molar_mass[oxide]
+
+    # Calculate the total mole fraction for the MI composition
+    mol_tot = pd.DataFrame()
+    mol_tot = mol.sum(axis = 1)
+
+    t = mol['SiO2'] + 2*mol['Al2O3'] + 2*mol['Fe2O3']
+    o = mol.sum(axis=1) + mol['SiO2'] + mol['TiO2'] + 2*mol['Al2O3'] + 2*mol['Fe2O3'] + 4*mol['P2O5']
+
+    nbo_t = ((2*o)-(4*t))/t
+
+    return nbo_t
+
+# %% 
 
 fuegono = 0 
 stdno = 1
@@ -906,6 +698,8 @@
 plots_molfrac = plots_molfrac[['AVG_BL_BP', 'PC1_BP', 'PC2_BP', 'PC3_BP', 'PC4_BP', 'SiO2', 'TiO2', 
                                'Al2O3', 'Fe2O3', 'FeO', 'MgO', 'CaO', 'Na2O', 'K2O', 'P2O5', 'H2O', 'NBO_T', 'Tau', 'Eta', 'Density_Sat']] # 'm_BP', 'b_BP', 'PH_1635_BP', 'PH_1635_PC1_BP', 'PH_1635_PC2_BP', 'MnO','FeT', 
 
+from sklearn.decomposition import PCA
+from sklearn.preprocessing import StandardScaler
 
 chem_param = ['SiO2', 'TiO2', 'Al2O3', 'Fe2O3', 'FeO', 'MgO', 'CaO', 'Na2O', 'K2O', 'P2O5']
 # molfrac_chem = plots_molfrac[['SiO2', 'TiO2', 'Al2O3', 'Fe2O3', 'FeO', 'MnO', 'MgO', 'CaO', 'Na2O', 'K2O', 'P2O5']]
